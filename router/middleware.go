package router

import (
	"errors"
	"github.com/gin-gonic/gin"
	"github.com/google/uuid"
	"github.com/pkg/errors"
	"github.com/pterodactyl/wings/config"
	"github.com/pterodactyl/wings/server"
	"io"
	"net/http"
	"strings"
)

type Middleware struct{}

// A custom handler function allowing for errors bubbled up by c.Error() to be returned in a
// standardized format with tracking UUIDs on them for easier log searching.
func (m *Middleware) ErrorHandler() gin.HandlerFunc {
	return func(c *gin.Context) {
		c.Next()
		err := c.Errors.Last()
		if err == nil {
			return
		}

		tracked := TrackedError(err)
		// If there is a server in the context for this request pull it out so that we can
		// track the error specifically for that server.
		if s, ok := c.Get("server"); ok {
			tracked = TrackedServerError(err, s.(*server.Server))
		}

		// Sometimes requests have already modifed the status by the time this handler is
		// called. In those cases, try to attach the error message but don't try to change
		// the response status since it has already been set.
		if c.Writer.Status() != 200 {
			if err.Error() == io.EOF.Error() {
				c.JSON(c.Writer.Status(), gin.H{"error": "A JSON formatted body is required for this endpoint."})
			} else {
				tracked.AbortWithStatus(c.Writer.Status(), c)
			}
			return
		}
		tracked.Abort(c)
		return
	}
}

// Set the access request control headers on all of the requests.
func (m *Middleware) SetAccessControlHeaders() gin.HandlerFunc {
	origins := config.Get().AllowedOrigins
	location := config.Get().PanelLocation
	return func(c *gin.Context) {
		c.Header("Access-Control-Allow-Credentials", "true")
		c.Header("Access-Control-Allow-Methods", "GET, POST, PATCH, PUT, DELETE, OPTIONS")
		c.Header("Access-Control-Allow-Headers", "Accept, Accept-Encoding, Authorization, Cache-Control, Content-Type, Content-Length, Origin, X-Real-IP, X-CSRF-Token")

		o := c.GetHeader("Origin")
		if o != location {
			for _, origin := range origins {
				if origin != "*" && o != origin {
					continue
				}
				c.Header("Access-Control-Allow-Origin", origin)
				c.Next()
				return
			}
		}
		c.Header("Access-Control-Allow-Origin", location)
		c.Next()
	}
}

// Authenticates the request token against the given permission string, ensuring that
// if it is a server permission, the token has control over that server. If it is a global
// token, this will ensure that the request is using a properly signed global token.
func (m *Middleware) RequireAuthorization() gin.HandlerFunc {
	token := config.Get().AuthenticationToken
	return func(c *gin.Context) {
		auth := strings.SplitN(c.GetHeader("Authorization"), " ", 2)
		if len(auth) != 2 || auth[0] != "Bearer" {
			c.Header("WWW-Authenticate", "Bearer")
			c.AbortWithStatusJSON(http.StatusUnauthorized, gin.H{
				"error": "The required authorization heads were not present in the request.",
			})
			return
		}

		// All requests to Wings must be authorized with the authentication token present in
		// the Wings configuration file. Remeber, all requests to Wings come from the Panel
		// backend, or using a signed JWT for temporary authentication.
		if auth[1] == token {
			c.Next()
			return
		}
		c.AbortWithStatusJSON(http.StatusForbidden, gin.H{
			"error": "You are not authorized to access this endpoint.",
		})
	}
}

// Helper function to fetch a server out of the servers collection stored in memory.
//
// This function should not be used in new controllers, prefer ExtractServer where
// possible.
func GetServer(uuid string) *server.Server {
	return server.GetServers().Find(func(s *server.Server) bool {
		return uuid == s.Id()
	})
}

// Ensure that the requested server exists in this setup. Returns a 404 if we cannot
// locate it.
<<<<<<< HEAD
func (m *Middleware) ServerExists() gin.HandlerFunc {
	return func(c *gin.Context) {
		u, err := uuid.Parse(c.Param("server"))
		if err == nil {
			if s := GetServer(u.String()); s != nil {
				c.Set("server", s)
				c.Next()
				return
			}
		}
		c.AbortWithStatusJSON(http.StatusNotFound, gin.H{
			"error": "The resource you requested does not exist.",
		})
	}
=======
func ServerExists(c *gin.Context) {
	u, err := uuid.Parse(c.Param("server"))
	if err == nil {
		if s := GetServer(u.String()); s != nil {
			c.Set("server", s)
			c.Next()
			return
		}
	}
	c.AbortWithStatusJSON(http.StatusNotFound, gin.H{
		"error": "The resource you requested does not exist.",
	})
>>>>>>> 8f26c31d
}

// Returns the server instance from the gin context. If there is no server set in the
// context (e.g. calling from a controller not protected by ServerExists) this function
// will panic.
func ExtractServer(c *gin.Context) *server.Server {
	if s, ok := c.Get("server"); ok {
		return s.(*server.Server)
	}
	panic(errors.New("cannot extract server, missing on gin context"))
}<|MERGE_RESOLUTION|>--- conflicted
+++ resolved
@@ -112,7 +112,6 @@
 
 // Ensure that the requested server exists in this setup. Returns a 404 if we cannot
 // locate it.
-<<<<<<< HEAD
 func (m *Middleware) ServerExists() gin.HandlerFunc {
 	return func(c *gin.Context) {
 		u, err := uuid.Parse(c.Param("server"))
@@ -127,20 +126,6 @@
 			"error": "The resource you requested does not exist.",
 		})
 	}
-=======
-func ServerExists(c *gin.Context) {
-	u, err := uuid.Parse(c.Param("server"))
-	if err == nil {
-		if s := GetServer(u.String()); s != nil {
-			c.Set("server", s)
-			c.Next()
-			return
-		}
-	}
-	c.AbortWithStatusJSON(http.StatusNotFound, gin.H{
-		"error": "The resource you requested does not exist.",
-	})
->>>>>>> 8f26c31d
 }
 
 // Returns the server instance from the gin context. If there is no server set in the
